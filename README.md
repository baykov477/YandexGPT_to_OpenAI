--- conflicted
+++ resolved
@@ -1,220 +1,216 @@
-# YandexGPT API to OpenAI API Translator
-A FastAPI server that translates OpenAI API requests to [YandexGPT](https://yandex.cloud/en/services/yandexgpt) and [YandexART](https://yandex.cloud/en/docs/foundation-models/quickstart/yandexart) API requests. This enables you to use tools and applications designed for OpenAI's API with Yandex's language and image generation models.
-
-## Navigation
-
-English | [Russian](README.ru.md)  
-
-- [Features](#features)
-- [Prerequisites](#prerequisites)
-- [Setup](#setup)
-- [Usage Examples](#usage-examples)
-- [Environment Variables](#environment-variables)
-- [OpenAI Model Aliases](#openai-model-aliases)
-
-## Features
-- **Text Generation**: Translates OpenAI chat completion requests to YandexGPT
-  - ✅ Streaming support
-  - ✅ Tools (with YandexGPT 4 models)
-  - ⬜ Vision (not supported)
-<<<<<<< HEAD
-=======
-  - ⬜ Tools (support in developement - branch [feature/tools](https://github.com/sazonovanton/YandexGPT_to_OpenAI/tree/feature/tools))
->>>>>>> bdca2693
-- **Text Embeddings**: Converts embedding requests to Yandex's text vectorization models
-  - ✅ Supports both `float` and `base64` encoding formats
-- **Image Generation**: Translates DALL-E style requests to YandexART
-  - ✅ Supports both base64 and URL response formats
-  - ✅ Configurable aspect ratios
-  - ❌ Multiple images per request (limited to 1)
-
-## Prerequisites
-1. A Yandex Cloud account
-2. API key and catalog ID from [Yandex Cloud](https://yandex.cloud/en/docs/iam/concepts/authorization/api-key)
-3. Required IAM roles:
-   - `ai.languageModels.user` (for YandexGPT)
-   - `ai.imageGeneration.user` (for YandexART)
-
-## Setup
-
-### 1. Clone the Repository
-```bash
-git clone https://github.com/sazonovanton/YandexGPT_to_OpenAI
-cd YandexGPT_to_OpenAI
-```
-
-### 2. Choose Authentication Method
-The server supports two authentication methods:
-
-#### A. Generated Tokens
-Generate tokens that users can use to access the API:
-```bash
-python utils/tokens.py
-```
-Tokens will be stored in `data/tokens.json`
-
-#### B. Bring Your Own Key (BYOK)
-Allow users to provide their own Yandex Cloud credentials in the format:
-```
-<CatalogID>:<SecretKey>
-```
-
-### 3. Deployment Options
-
-#### Using Docker (Recommended)
-1. Configure environment variables in `docker-compose.yml`:
-```yaml
-environment:
-  - Y2O_SecretKey=your_secret_key
-  - Y2O_CatalogID=your_catalog_id
-  - Y2O_BringYourOwnKey=false
-  - Y2O_ServerURL=http://127.0.0.1:8520
-  - Y2O_LogFile=logs/y2o.log
-  - Y2O_LogLevel=INFO
-```
-
-2. Start the server:
-```bash
-docker-compose up -d
-```
-
-#### Manual Setup
-1. Install dependencies:
-```bash
-pip install -r requirements.txt
-```
-
-2. Create a `.env` file with configuration:
-```bash
-Y2O_SecretKey=your_secret_key
-Y2O_CatalogID=your_catalog_id
-Y2O_BringYourOwnKey=false
-Y2O_Host=127.0.0.1
-Y2O_Port=8520
-Y2O_ServerURL=http://127.0.0.1:8520
-Y2O_LogFile=logs/y2o.log
-Y2O_LogLevel=INFO
-```
-
-3. Start the server:
-```bash
-python app.py
-```
-
-### 4. SSL Configuration (Optional)
-
-To enable SSL, set the following environment variables:
-```bash
-Y2O_SSL_Key=ssl/private.key
-Y2O_SSL_Cert=ssl/cert.pem
-```
-
-## Usage Examples
-
-### Chat Completion
-#### Python
-```python
-import os
-from openai import OpenAI
-
-client = OpenAI(
-    api_key=os.getenv("TOKEN"),
-    base_url="http://<your_host>:<your_port>/v1",
-)
-chat_completion = client.chat.completions.create(
-    messages=[
-        {
-            "role": "user",
-            "content": "Say this is a test",
-        }
-    ],
-    model="yandexgpt/latest",
-)
-```
-#### cURL
-```bash
-curl http://<your_host>:<your_port>/v1/chat/completions \
-  -H "Content-Type: application/json" \
-  -H "Authorization: Bearer $TOKEN" \
-  -d '{
-    "model": "yandexgpt/latest",
-    "messages": [
-      {
-        "role": "system",
-        "content": "You are a helpful assistant."
-      },
-      {
-        "role": "user",
-        "content": "Hello!"
-      }
-    ]
-  }'
-```
-
-### Image Generation
-
-#### Python
-```python
-response = client.images.generate(
-    model="yandex-art/latest",
-    prompt="A painting of a cat",
-    response_format="b64_json"  
-)
-```
-#### cURL
-```bash
-curl http://<your_host>:<your_port>/v1/images/generations \
-  -H "Content-Type: application/json" \
-  -H "Authorization: Bearer $TOKEN" \
-  -d '{
-    "model": "yandex-art/latest",
-    "prompt": "A painting of a cat",
-    "response_format": "url"
-  }'
-```
-```bash
-curl -H "Authorization: Bearer $TOKEN" -H "Content-Type: application/json" -O http://<your_host>:<your_port>/images/<id>.jpg
-```
-
-### Text Embeddings
-
-```python
-response = client.embeddings.create(
-    model="text-search-query/latest",
-    input=["Your text here"],
-    encoding_format="float" 
-)
-```
-
-## Environment Variables
-
-| Variable | Description | Default |
-|----------|-------------|---------|
-| Y2O_SecretKey | Yandex Cloud API key | None |
-| Y2O_CatalogID | Yandex Cloud catalog ID | None |
-| Y2O_BringYourOwnKey | Allow users to provide their own credentials | False |
-| Y2O_Host | Server host | 127.0.0.1 |
-| Y2O_Port | Server port | 8520 |
-| Y2O_ServerURL | Public server URL for image download | http://127.0.0.1:8520 |
-| Y2O_LogFile | Log file path | logs/y2o.log |
-| Y2O_LogLevel | Logging level | INFO |
-| Y2O_SSL_Key | SSL private key path | None |
-| Y2O_SSL_Cert | SSL certificate path | None |
-| Y2O_CORS_Origins | Allowed CORS origins | * |
-| Y2O_TestToken | Test token for utils/test.py (dev) | None |
-
-
-## OpenAI Model Aliases
-The translator supports automatic model name mapping from OpenAI to Yandex Foundation Models. However, this models may not have direct equivalents. It's recommended to use Yandex model names directly (e.g., `yandexgpt/latest`).  
-The following aliases are supported:
-
-### Chat Models
-- `gpt-3.5*` → `yandexgpt-lite/latest`
-- `*mini*` → `yandexgpt-lite/latest`
-- `gpt-4*` → `yandexgpt/latest`
-### Embedding Models
-- `text-embedding-3-large` → `text-search-doc/latest`
-- `text-embedding-3-small` → `text-search-query/latest`
-- `text-embedding-ada-002` → `text-search-query/latest`
-### Image Models
-- `dall-e*` → `yandex-art/latest`
+# YandexGPT API to OpenAI API Translator
+A FastAPI server that translates OpenAI API requests to [YandexGPT](https://yandex.cloud/en/services/yandexgpt) and [YandexART](https://yandex.cloud/en/docs/foundation-models/quickstart/yandexart) API requests. This enables you to use tools and applications designed for OpenAI's API with Yandex's language and image generation models.
+
+## Navigation
+
+English | [Russian](README.ru.md)  
+
+- [Features](#features)
+- [Prerequisites](#prerequisites)
+- [Setup](#setup)
+- [Usage Examples](#usage-examples)
+- [Environment Variables](#environment-variables)
+- [OpenAI Model Aliases](#openai-model-aliases)
+
+## Features
+- **Text Generation**: Translates OpenAI chat completion requests to YandexGPT
+  - ✅ Streaming support
+  - ✅ Tools (with YandexGPT 4 models)
+  - ⬜ Vision (not supported)
+- **Text Embeddings**: Converts embedding requests to Yandex's text vectorization models
+  - ✅ Supports both `float` and `base64` encoding formats
+- **Image Generation**: Translates DALL-E style requests to YandexART
+  - ✅ Supports both base64 and URL response formats
+  - ✅ Configurable aspect ratios
+  - ❌ Multiple images per request (limited to 1)
+
+## Prerequisites
+1. A Yandex Cloud account
+2. API key and catalog ID from [Yandex Cloud](https://yandex.cloud/en/docs/iam/concepts/authorization/api-key)
+3. Required IAM roles:
+   - `ai.languageModels.user` (for YandexGPT)
+   - `ai.imageGeneration.user` (for YandexART)
+
+## Setup
+
+### 1. Clone the Repository
+```bash
+git clone https://github.com/sazonovanton/YandexGPT_to_OpenAI
+cd YandexGPT_to_OpenAI
+```
+
+### 2. Choose Authentication Method
+The server supports two authentication methods:
+
+#### A. Generated Tokens
+Generate tokens that users can use to access the API:
+```bash
+python utils/tokens.py
+```
+Tokens will be stored in `data/tokens.json`
+
+#### B. Bring Your Own Key (BYOK)
+Allow users to provide their own Yandex Cloud credentials in the format:
+```
+<CatalogID>:<SecretKey>
+```
+
+### 3. Deployment Options
+
+#### Using Docker (Recommended)
+1. Configure environment variables in `docker-compose.yml`:
+```yaml
+environment:
+  - Y2O_SecretKey=your_secret_key
+  - Y2O_CatalogID=your_catalog_id
+  - Y2O_BringYourOwnKey=false
+  - Y2O_ServerURL=http://127.0.0.1:8520
+  - Y2O_LogFile=logs/y2o.log
+  - Y2O_LogLevel=INFO
+```
+
+2. Start the server:
+```bash
+docker-compose up -d
+```
+
+#### Manual Setup
+1. Install dependencies:
+```bash
+pip install -r requirements.txt
+```
+
+2. Create a `.env` file with configuration:
+```bash
+Y2O_SecretKey=your_secret_key
+Y2O_CatalogID=your_catalog_id
+Y2O_BringYourOwnKey=false
+Y2O_Host=127.0.0.1
+Y2O_Port=8520
+Y2O_ServerURL=http://127.0.0.1:8520
+Y2O_LogFile=logs/y2o.log
+Y2O_LogLevel=INFO
+```
+
+3. Start the server:
+```bash
+python app.py
+```
+
+### 4. SSL Configuration (Optional)
+
+To enable SSL, set the following environment variables:
+```bash
+Y2O_SSL_Key=ssl/private.key
+Y2O_SSL_Cert=ssl/cert.pem
+```
+
+## Usage Examples
+
+### Chat Completion
+#### Python
+```python
+import os
+from openai import OpenAI
+
+client = OpenAI(
+    api_key=os.getenv("TOKEN"),
+    base_url="http://<your_host>:<your_port>/v1",
+)
+chat_completion = client.chat.completions.create(
+    messages=[
+        {
+            "role": "user",
+            "content": "Say this is a test",
+        }
+    ],
+    model="yandexgpt/latest",
+)
+```
+#### cURL
+```bash
+curl http://<your_host>:<your_port>/v1/chat/completions \
+  -H "Content-Type: application/json" \
+  -H "Authorization: Bearer $TOKEN" \
+  -d '{
+    "model": "yandexgpt/latest",
+    "messages": [
+      {
+        "role": "system",
+        "content": "You are a helpful assistant."
+      },
+      {
+        "role": "user",
+        "content": "Hello!"
+      }
+    ]
+  }'
+```
+
+### Image Generation
+
+#### Python
+```python
+response = client.images.generate(
+    model="yandex-art/latest",
+    prompt="A painting of a cat",
+    response_format="b64_json"  
+)
+```
+#### cURL
+```bash
+curl http://<your_host>:<your_port>/v1/images/generations \
+  -H "Content-Type: application/json" \
+  -H "Authorization: Bearer $TOKEN" \
+  -d '{
+    "model": "yandex-art/latest",
+    "prompt": "A painting of a cat",
+    "response_format": "url"
+  }'
+```
+```bash
+curl -H "Authorization: Bearer $TOKEN" -H "Content-Type: application/json" -O http://<your_host>:<your_port>/images/<id>.jpg
+```
+
+### Text Embeddings
+
+```python
+response = client.embeddings.create(
+    model="text-search-query/latest",
+    input=["Your text here"],
+    encoding_format="float" 
+)
+```
+
+## Environment Variables
+
+| Variable | Description | Default |
+|----------|-------------|---------|
+| Y2O_SecretKey | Yandex Cloud API key | None |
+| Y2O_CatalogID | Yandex Cloud catalog ID | None |
+| Y2O_BringYourOwnKey | Allow users to provide their own credentials | False |
+| Y2O_Host | Server host | 127.0.0.1 |
+| Y2O_Port | Server port | 8520 |
+| Y2O_ServerURL | Public server URL for image download | http://127.0.0.1:8520 |
+| Y2O_LogFile | Log file path | logs/y2o.log |
+| Y2O_LogLevel | Logging level | INFO |
+| Y2O_SSL_Key | SSL private key path | None |
+| Y2O_SSL_Cert | SSL certificate path | None |
+| Y2O_CORS_Origins | Allowed CORS origins | * |
+| Y2O_TestToken | Test token for utils/test.py (dev) | None |
+
+
+## OpenAI Model Aliases
+The translator supports automatic model name mapping from OpenAI to Yandex Foundation Models. However, this models may not have direct equivalents. It's recommended to use Yandex model names directly (e.g., `yandexgpt/latest`).  
+The following aliases are supported:
+
+### Chat Models
+- `gpt-3.5*` → `yandexgpt-lite/latest`
+- `*mini*` → `yandexgpt-lite/latest`
+- `gpt-4*` → `yandexgpt/latest`
+### Embedding Models
+- `text-embedding-3-large` → `text-search-doc/latest`
+- `text-embedding-3-small` → `text-search-query/latest`
+- `text-embedding-ada-002` → `text-search-query/latest`
+### Image Models
+- `dall-e*` → `yandex-art/latest`